--- conflicted
+++ resolved
@@ -460,15 +460,61 @@
     assert Iter_rec.dtype == np.float32
     assert Iter_rec.shape == (128, 160, 160)
 
-
-<<<<<<< HEAD
+    
+def test_FISTA_OS_PWLS_regul_ROFTV_cp_3D(angles, raw_data, flats, darks):
+    normalised = normaliser(raw_data, flats, darks)
+    raw_data_norm = np.float32(np.divide(raw_data, np.max(raw_data).astype(float)))
+    normalised_cp = cp.asarray(normalised)
+    raw_data_norm_cp = cp.asarray(raw_data_norm)
+
+    detX = cp.shape(normalised_cp)[2]
+    detY = cp.shape(normalised_cp)[1]
+    N_size = detX
+    RecTools = RecToolsIRCuPy(
+        DetectorsDimH=detX,  # Horizontal detector dimension
+        DetectorsDimV=detY,  # Vertical detector dimension (3D case)
+        CenterRotOffset=0.0,  # Center of Rotation scalar or a vector
+        AnglesVec=angles,  # A vector of projection angles in radians
+        ObjSize=N_size,  # Reconstructed object dimensions (scalar)
+        datafidelity="PWLS",
+        device_projector=0,  # define the device
+    )
+    # data dictionary
+    _data_ = {
+        "projection_norm_data": normalised_cp,
+        "projection_raw_data": raw_data_norm_cp,
+        "OS_number": 5,
+        "data_axes_labels_order": ["angles", "detY", "detX"],
+    }
+    # calculate Lipschitz constant
+    lc = RecTools.powermethod(_data_)
+    lc = lc.get()
+
+    _algorithm_ = {"iterations": 10, "lipschitz_const": lc}
+
+    # adding regularisation using the CCPi regularisation toolkit
+    _regularisation_ = {
+        "method": "ROF_TV",
+        "regul_param": 0.0005,
+        "iterations": 10,
+        "time_marching_step": 0.001,
+        "device_regulariser": 0,
+    }
+
+    Iter_rec = RecTools.FISTA(_data_, _algorithm_, _regularisation_)
+
+    Iter_rec = Iter_rec.get()
+
+    assert 4000 <= lc <= 5000
+    assert_allclose(np.max(Iter_rec), 0.027676212, rtol=1e-03)
+    assert Iter_rec.dtype == np.float32
+    assert Iter_rec.shape == (128, 160, 160)  
+
+
 @pytest.mark.parametrize("half_precision", [True, False])
 def test_FISTA_compare_pd_tv_regularisations(
     angles, raw_data, flats, darks, half_precision
 ):
-=======
-def test_FISTA_OS_PWLS_regul_ROFTV_cp_3D(angles, raw_data, flats, darks):
->>>>>>> c66ff5b6
     normalised = normaliser(raw_data, flats, darks)
     raw_data_norm = np.float32(np.divide(raw_data, np.max(raw_data).astype(float)))
     normalised_cp = cp.asarray(normalised)
@@ -501,7 +547,6 @@
 
     # adding regularisation using the CCPi regularisation toolkit
     _regularisation_ = {
-<<<<<<< HEAD
         "method": "CCPi_PD_TV",
         "regul_param": 0.0005,
         "iterations": 10,
@@ -519,30 +564,14 @@
     assert Iter_rec_original.shape == (128, 160, 160), "original"
 
     _regularisation_["method"] = "PD_TV"
-=======
-        "method": "ROF_TV",
-        "regul_param": 0.0005,
-        "iterations": 10,
-        "time_marching_step": 0.001,
-        "device_regulariser": 0,
-    }
-
->>>>>>> c66ff5b6
-    Iter_rec = RecTools.FISTA(_data_, _algorithm_, _regularisation_)
-
-    Iter_rec = Iter_rec.get()
-
-<<<<<<< HEAD
+    Iter_rec = RecTools.FISTA(_data_, _algorithm_, _regularisation_)
+
+    Iter_rec = Iter_rec.get()
+
     assert 4000 <= lc <= 5000, "fused"
     assert_allclose(np.max(Iter_rec), 0.0212302, rtol=1e-03)
     assert Iter_rec.dtype == np.float32, "fused"
     assert Iter_rec.shape == (128, 160, 160), "fused"
 
     diff = Iter_rec - Iter_rec_original
-    assert_allclose(diff, 0.0, atol=1e-04 if half_precision else 1e-05)
-=======
-    assert 4000 <= lc <= 5000
-    assert_allclose(np.max(Iter_rec), 0.027676212, rtol=1e-03)
-    assert Iter_rec.dtype == np.float32
-    assert Iter_rec.shape == (128, 160, 160)
->>>>>>> c66ff5b6
+    assert_allclose(diff, 0.0, atol=1e-04 if half_precision else 1e-05)